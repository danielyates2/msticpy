# -------------------------------------------------------------------------
# Copyright (c) Microsoft Corporation. All rights reserved.
# Licensed under the MIT License. See License.txt in the project root for
# license information.
# --------------------------------------------------------------------------
"""
Polling detection module.

This module is used to highlight edges that are highly periodic and likely to be
generated automatically. The periodic edges could be software polling a server for
updates or malware beaconing and checking for instructions.

There is currently only one technique available for filtering polling data which is
the class PeriodogramPollingDetector.
"""
from collections import Counter
from typing import Tuple

import numpy as np
import numpy.typing as npt

from scipy import signal, special

from ..common.utility import export


@export
class PeriodogramPollingDetector:
    """
<<<<<<< HEAD
    Polling detector using the Periodogram to detect strong frequencies
=======
    Polling detector using the Periodogram to detect strong frequencies.
>>>>>>> fec45c68

    Methods
    -------
    detect_polling(timestamps, process_start, process_end, interval)
        Detect strong periodic frequencies

    """

    def __init__(self) -> None:
        """Create periodogram polling detector."""
        pass

    def _g_test(
        self, pxx: npt.NDArray, exclude_pi: bool = False
    ) -> Tuple[float, float]:
        """
        Carry out fishers g test for periodicity.

        Fisher's g test tests the null hypothesis that the time series is gaussian white noise
        against the alternative that there is a deterministic periodic component[1]

        If the length of the time series is even then the intensity at pi should be excluded

        If the length of the power spectral density estimate is larger than 700 then an approximate
        p value is calculated otherwise the exact p value is calculate.

        This implementation was taken from the R package GeneCycle[2]

        Parameters
        ----------
        pxx: ArrayLike
            Estimate of the power spectral density

        exclude_pi: bool
            A bool to indicate whether the frequnecy located at pi should be removed.

        Returns
        -------
        Tuple[float, float]
            G test test statistic
            G test P value

        References
        ----------
        [1] M. Ahdesmaki, H. Lahdesmaki and O. Yli-Harja, "Robust Fisher's Test for Periodicity
        Detection in Noisy Biological Time Series," 2007 IEEE International Workshop on Genomic
        Signal Processing and Statistics, 2007, pp. 1-4, doi: 10.1109/GENSIPS.2007.4365817.
        [2] https://github.com/cran/GeneCycle/blob/master/R/fisher.g.test.R

        """
        if exclude_pi:
            pxx = pxx[:-1]

        pxx_length = len(pxx)
        test_statistic = np.max(pxx) / sum(pxx)
        upper = np.floor(1 / test_statistic).astype("int")

        if pxx_length > 700:
            p_value = 1 - (1 - np.exp(-pxx_length * test_statistic)) ** pxx_length
        else:
            compose = []
            for j in range(1, upper):
                compose.append(
                    (-1) ** (j - 1)
                    * np.exp(
                        np.log(special.binom(pxx_length, j))
                        + (pxx_length - 1) * np.log(1 - j * test_statistic)
                    )
                )

            p_value = sum(compose)

        p_value = min(p_value, 1)

        return test_statistic, p_value

    def detect_polling(
        self,
        timestamps: npt.NDArray,
        process_start: int,
        process_end: int,
        interval: int = 1,
    ) -> float:
        """
        Carry out periodogram polling detecton.

        Carries out the the procedure outlined in [1] to detect if the arrival times have a strong
        periodic component.
        The procedure estimates the periodogram for the data and passes the results to fishers G
        test.

        For more information run PeriodogramPollingDetector._g_test.__doc__

        This code was adapted from [2].

        Parameters
        ----------
        timestamps: ArrayLike
            An array like object containing connection arrival times as timestamps
        process_start: int
            The timestamp representing the start of the counting process
        process_end: int
            The timestamp representing the end of the counting process
        interval: int
            The interval in seconds between observations

        Returns
        -------
        p_val: float
            The p value from fishers G test

        References
        ----------
          [1] Heard, N. A. and Rubin-Delanchy, P. T. G. and Lawson, D. J. (2014) Filtering
          automated polling traffic in computer network flow data. In proceedings of IEEE
          Joint Intelligence and Security Informatics Conference 2014
          [2] https://github.com/fraspass/human_activity/blob/master/fourier.py

        """
        time_steps = np.arange(process_start, process_end, step=interval)
        counting_process = Counter(timestamps)

        dn_ = np.array([counting_process[t] for t in time_steps])
        dn_star = dn_ - len(timestamps) / len(time_steps)

        _, pxx = signal.periodogram(dn_star)

        _, p_val = self._g_test(pxx)

        return p_val<|MERGE_RESOLUTION|>--- conflicted
+++ resolved
@@ -27,11 +27,7 @@
 @export
 class PeriodogramPollingDetector:
     """
-<<<<<<< HEAD
-    Polling detector using the Periodogram to detect strong frequencies
-=======
     Polling detector using the Periodogram to detect strong frequencies.
->>>>>>> fec45c68
 
     Methods
     -------
@@ -117,7 +113,7 @@
     ) -> float:
         """
         Carry out periodogram polling detecton.
-
+        
         Carries out the the procedure outlined in [1] to detect if the arrival times have a strong
         periodic component.
         The procedure estimates the periodogram for the data and passes the results to fishers G
