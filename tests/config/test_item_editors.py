# -------------------------------------------------------------------------
# Copyright (c) Microsoft Corporation. All rights reserved.
# Licensed under the MIT License. See License.txt in the project root for
# license information.
# --------------------------------------------------------------------------
"""Config settings Items editors."""
import os
from pathlib import Path
from unittest.mock import patch

import pytest
import pytest_check as check
import yaml

from msticpy.config.ce_azure import CEAzure
from msticpy.config.ce_azure_sentinel import CEAzureSentinel, _validate_ws
from msticpy.config.ce_common import get_def_tenant_id
from msticpy.config.ce_data_providers import CEDataProviders
from msticpy.config.ce_keyvault import CEKeyVault
from msticpy.config.ce_other_providers import CEOtherProviders
from msticpy.config.ce_ti_providers import CETIProviders
from msticpy.config.ce_user_defaults import CEAutoLoadComps, CEAutoLoadQProvs
from msticpy.config.comp_edit import CompEditStatusMixin
from msticpy.config.compound_ctrls import ArgControl
from msticpy.config.mp_config_control import MpConfigControls, get_mpconfig_definitions

from ..init.test_user_config import CONFIG_TEXT
from ..unit_test_lib import TEST_DATA_PATH

__author__ = "Ian Hellen"

# pylint: disable=redefined-outer-name


@pytest.fixture
def mp_conf_ctrl():
    """Create MPConfigControl instance."""
    CompEditStatusMixin.testing = True
    mp_defn = get_mpconfig_definitions()
    config_path = Path(TEST_DATA_PATH).joinpath("msticpyconfig.yaml")
    conf_settings = {}
    with open(config_path, "r") as conf_h:
        conf_settings = yaml.safe_load(conf_h)

    # modify the LocalData to be AzureSentinel
    user_defaults = yaml.safe_load(CONFIG_TEXT)

    nb_settings = user_defaults["UserDefaults"]["LoadComponents"]["Notebooklets"]
    q_prov = nb_settings["query_provider"]["LocalData"]
    del nb_settings["query_provider"]["LocalData"]
    nb_settings["query_provider"]["AzureSentinel"] = q_prov
    conf_settings.update(user_defaults)

    return MpConfigControls(mp_config_def=mp_defn, mp_config=conf_settings)


_EDITORS = [
    pytest.param((CEAzureSentinel, ["Placeholder"]), id="CEAzureSentinel"),
    pytest.param(
        (CEDataProviders, ["Splunk", "AzureCLI", "LocalData", "Mordor", "Sumologic"]),
        id="CEDataProviders",
    ),
    pytest.param(
        (CETIProviders, ["OTX", "VirusTotal", "AzureSentinel", "TorExitNodes"]),
        id="CETIProviders",
    ),
    pytest.param((CEOtherProviders, ["GeoIPLite", "IPStack"]), id="CEOtherProviders"),
    pytest.param(
        (
            CEAutoLoadComps,
            [
                "TILookup",
                "GeoIpLookup",
                "Notebooklets",
                "Pivot",
                "AzureData",
                "AzureSentinelAPI",
            ],
        ),
        id="CEAutoLoadComps",
    ),
    pytest.param(
        (
            CEAutoLoadQProvs,
            [
                "AzureSentinel.Default",
                "OTRF",
                "LocalData",
                "M365D",
                "Splunk",
                "MDE",
                "MSGraph",
            ],
        ),
        id="CEAutoLoadQProvs",
    ),
]


def _get_select_labels(control):
    return (opt[0] if isinstance(opt, tuple) else opt for opt in control.options)


def _is_current_option(option, control):
    return option in _get_select_labels(control)


# pylint: disable=protected-access
@pytest.mark.parametrize("editor_test", _EDITORS)
def test_item_editor_controls(editor_test, mp_conf_ctrl):
    """Items edit controls."""
    editor, cases = editor_test
    edit_comp = editor(mp_controls=mp_conf_ctrl)
    _execute_item_editor_test(edit_comp, cases)


def _execute_item_editor_test(edit_comp, cases):
    check.is_not_none(edit_comp.help.html_help.value)
    check.is_not_none(edit_comp._DESCRIPTION)
    check.is_not_none(edit_comp._COMP_PATH)
    check.greater_equal(len(edit_comp._HELP_URI), 1)

    for test_opt in cases:
        print(f"Testing {edit_comp.__class__.__name__}, {test_opt}")
        opts = edit_comp.select_item.options
        n_opts = len(opts)

        # If this control has an options list - select the first of these
        prov_opts = getattr(edit_comp, "prov_options", None)
        if prov_opts and prov_opts.options:
            edit_comp.prov_options.value = test_opt

        # If there is an existing item, delete this
        if _is_current_option(test_opt, edit_comp.select_item):
            edit_comp.select_item.label = test_opt
            edit_comp.edit_buttons.btn_del.click()
            n_opts -= 1

        # Add a new one
        edit_comp.edit_buttons.btn_add.click()
        # Save the current item
        edit_comp.edit_buttons.btn_save.click()
        check.equal(len(edit_comp.select_item.options), n_opts + 1, "Item added")

        if isinstance(edit_comp, CEAzureSentinel):
            if _is_current_option("Default", edit_comp.select_item):
                edit_comp.select_item.label = "Default"
                edit_comp.edit_buttons.btn_del.click()
                n_opts -= 1

            edit_comp.btn_set_default.click()
            edit_comp.edit_buttons.btn_save.click()
            n_opts += 1
            check.equal(
                len(edit_comp.select_item.options), n_opts + 1, "AzSent default added"
            )

        if prov_opts and prov_opts.options:
            edit_comp.prov_options.value = test_opt
            edit_comp.edit_buttons.btn_add.click()
            # check that we didn't add a duplicate
            check.equal(
                len(edit_comp.select_item.options), n_opts + 1, "Dup item not added"
            )

        # delete whatever we've just added
        edit_comp.edit_buttons.btn_del.click()
        check.equal(len(edit_comp.select_item.options), n_opts, "New item deleted")


@pytest.mark.parametrize("editor_test", _EDITORS)
def test_item_editor_controls_empty(editor_test, mp_conf_ctrl):
    """Items edit controls."""
    conf_ctrl = MpConfigControls(mp_config_def=mp_conf_ctrl.config_defn, mp_config={})
    editor, cases = editor_test
    edit_comp = editor(mp_controls=conf_ctrl)
    if isinstance(edit_comp, CEAutoLoadQProvs) and "AzureSentinel.Default" in cases:
        cases.remove("AzureSentinel.Default")
    _execute_item_editor_test(edit_comp, cases)


def test_item_editor_load_comp_notebooklets(mp_conf_ctrl):
    """Items edit controls."""
    edit_comp = CEAutoLoadComps(mp_controls=mp_conf_ctrl)

    prev_val = mp_conf_ctrl.get_value("UserDefaults.LoadComponents.Notebooklets")
    edit_comp.select_item.label = "Notebooklets"
    edit_comp.edit_buttons.btn_save.click()
    new_val = mp_conf_ctrl.get_value("UserDefaults.LoadComponents.Notebooklets")
    check.equal(prev_val, new_val)


STORE_TEXT = "Text"
STORE_ENV_VAR = "EnvironmentVar"
STORE_KEYVAULT = "KeyVault"


def test_arg_controls(mp_conf_ctrl):
    """Argcontrol is a sub-component for editing Args."""
    edit_comp = CETIProviders(mp_controls=mp_conf_ctrl)
    edit_comp.select_item.label = "VirusTotal"
    provider = edit_comp.select_item.label
    # get the control for this provider
    ctrl_path = f"TIProviders.{provider}.Args.AuthKey"
    arg_ctrl = mp_conf_ctrl.get_control(ctrl_path)
    store_type = arg_ctrl.rb_store_type.value
    check.is_in(store_type, (STORE_TEXT, STORE_KEYVAULT, STORE_ENV_VAR))

    arg_ctrl.rb_store_type.value = STORE_TEXT
    arg_ctrl.txt_val.value = "test_value"
    edit_comp.edit_buttons.btn_save.click()
    saved_val = mp_conf_ctrl.get_value(ctrl_path)
    check.equal(saved_val, "test_value")
    check.equal(arg_ctrl.cb_kv_def.layout.visibility, "hidden")
    check.equal(arg_ctrl.btn_add_kv_secret.layout.visibility, "visible")

    arg_ctrl.rb_store_type.value = STORE_ENV_VAR
    edit_comp.edit_buttons.btn_save.click()
    saved_val = mp_conf_ctrl.get_value(ctrl_path)
    check.equal(saved_val, {STORE_ENV_VAR: "test_value"})
    check.equal(arg_ctrl.cb_kv_def.layout.visibility, "hidden")
    check.equal(arg_ctrl.btn_add_kv_secret.layout.visibility, "visible")

    arg_ctrl.rb_store_type.value = STORE_KEYVAULT
    arg_ctrl.cb_kv_def.value = True
    edit_comp.edit_buttons.btn_save.click()
    saved_val = mp_conf_ctrl.get_value(ctrl_path)
    check.equal(saved_val, {STORE_KEYVAULT: None})
    check.equal(arg_ctrl.cb_kv_def.layout.visibility, "visible")
    check.equal(arg_ctrl.btn_add_kv_secret.layout.visibility, "hidden")
    check.is_true(arg_ctrl.txt_val.disabled)
    check.equal(arg_ctrl.txt_val.value, "")

    arg_ctrl.cb_kv_def.value = False
    check.is_false(arg_ctrl.txt_val.disabled)


KV_SEC_CLIENT_PATCH = ArgControl.__module__ + ".BHKeyVaultClient"


@patch(KV_SEC_CLIENT_PATCH)
def test_tiproviders_editor(kv_sec, mp_conf_ctrl):
    """TI Providers item editor."""
    edit_comp = CETIProviders(mp_controls=mp_conf_ctrl)
    edit_comp.select_item.label = "VirusTotal"
    provider = edit_comp.select_item.label
    # get the control for this provider
    ctrl_path = f"TIProviders.{provider}.Args.AuthKey"
    arg_ctrl = mp_conf_ctrl.get_control(ctrl_path)

    arg_ctrl.rb_store_type.value = STORE_ENV_VAR
    arg_ctrl.txt_val.value = "test_var"
    os.environ["test_var"] = "test_value"

    arg_ctrl.btn_add_kv_secret.click()
    check.is_true(arg_ctrl.txt_val.disabled)
    check.equal(arg_ctrl.txt_val.value, "")
    set_secret, ss_args, _ = kv_sec.mock_calls[1]
    check.equal(set_secret, "().set_secret")
    check.equal(ss_args[0], "TIProviders-VirusTotal-Args-AuthKey")
    check.equal(ss_args[1], "test_value")
    check.equal(arg_ctrl.rb_store_type.value, STORE_KEYVAULT)

    arg_ctrl.rb_store_type.value = STORE_TEXT
    arg_ctrl.txt_val.value = "test_value2"
    arg_ctrl.btn_add_kv_secret.click()
    check.is_true(arg_ctrl.txt_val.disabled)
    check.equal(arg_ctrl.txt_val.value, "")
    check.equal(arg_ctrl.rb_store_type.value, STORE_KEYVAULT)
    set_secret, ss_args, _ = kv_sec.mock_calls[3]
    check.equal(set_secret, "().set_secret")
    check.equal(ss_args[0], "TIProviders-VirusTotal-Args-AuthKey")
    check.equal(ss_args[1], "test_value2")

    kv_call_count = len(kv_sec.mock_calls)
    arg_ctrl.rb_store_type.value = STORE_TEXT
    arg_ctrl.txt_val.value = ""
    arg_ctrl.btn_add_kv_secret.click()
    # verify we didn't call KV with blank value
    check.equal(len(kv_sec.mock_calls), kv_call_count)


def test_get_tenant_id():
    """Test get tenantID function."""
    tenantid = get_def_tenant_id("40dcc8bf-0478-4f3b-b275-ed0a94f2c013")
    check.equal(tenantid.casefold(), "72f988bf-86f1-41af-91ab-2d7cd011db47".casefold())


def test_azure_sentinel_editor(mp_conf_ctrl):
    """Microsoft Sentinel edit controls."""
    edit_comp = CEAzureSentinel(mp_controls=mp_conf_ctrl)

    n_opts = len(edit_comp.select_item.options)
    edit_comp.edit_buttons.btn_add.click()
    check.equal(n_opts + 1, len(edit_comp.select_item.options))
    new_ws = edit_comp.current_workspace
    result, _ = _validate_ws(new_ws, mp_conf_ctrl, edit_comp._COMP_PATH)
    check.is_false(result)

    ctrl = _get_named_control(edit_comp, "WorkspaceId")
    ctrl.value = "40dcc8bf-0478-4f3b-b275-ed0a94f2c013"
    ctrl = _get_named_control(edit_comp, "TenantId")
    ctrl.value = "40dcc8bf-0478-4f3b-b275-ed0a94f2c013"
<<<<<<< HEAD

=======
>>>>>>> aa3d5ae0
    edit_comp.edit_buttons.btn_save.click()
    result, _ = _validate_ws(new_ws, mp_conf_ctrl, edit_comp._COMP_PATH)
    check.is_true(result)

    # Save the current item
    edit_comp.edit_buttons.btn_save.click()
    check.is_not_none(mp_conf_ctrl.get_value(f"{edit_comp._COMP_PATH}.{new_ws}"))

    # Rename
    edit_comp.edit_ctrls.children[0].value = "TestWS"
    edit_comp.edit_buttons.btn_save.click()
    ren_workspace_settings = mp_conf_ctrl.get_value(f"{edit_comp._COMP_PATH}.TestWS")
    check.is_not_none(ren_workspace_settings)

    edit_comp.btn_set_default.click()
    def_ws = mp_conf_ctrl.get_value(f"{edit_comp._COMP_PATH}.Default")
    check.equal(def_ws, ren_workspace_settings)


def _get_named_control(edit_comp, name):
    return next(
        ctrl for ctrl in edit_comp.edit_ctrls.children if ctrl.description == name
    )


def test_key_vault_editor(mp_conf_ctrl):
    """KeyVault edit controls."""
    edit_comp = CEKeyVault(mp_controls=mp_conf_ctrl)

    check.is_not_none(edit_comp.help.html_help.value)
    check.is_not_none(edit_comp._DESCRIPTION)
    check.is_not_none(edit_comp._COMP_PATH)
    check.greater_equal(len(edit_comp._HELP_URI), 1)

    edit_comp.controls["TenantId"].value = "tenant"  # invalid UUID
    edit_comp.controls["SubscriptionId"].value = "sub"  # invalid UUID
    edit_comp.controls["ResourceGroup"].value = ""  # OK to have empty
    edit_comp.controls["AzureRegion"].value = ""  # OK to have empty
    edit_comp.controls["VaultName"].value = ""  # invalid to have empty
    edit_comp.btn_save.click()

    results = mp_conf_ctrl.validate_setting(f"{edit_comp._COMP_PATH}")
    check.equal(len(results), 3)

    edit_comp.controls["TenantId"].value = "40dcc8bf-0478-4f3b-b275-ed0a94f2c013"
    edit_comp.controls["SubscriptionId"].value = "40dcc8bf-0478-4f3b-b275-ed0a94f2c013"
    edit_comp.controls["ResourceGroup"].value = "resgroup"
    edit_comp.controls["AzureRegion"].value = "Europe"
    edit_comp.controls["VaultName"].value = "MyVault"
    edit_comp.controls["Authority"].value = "global"
    edit_comp.btn_save.click()

    results = mp_conf_ctrl.validate_setting(f"{edit_comp._COMP_PATH}")
    check.equal(len(results), 0)


def test_azure_editor(mp_conf_ctrl):
    """Azure settings editor."""
    edit_comp = CEAzure(mp_controls=mp_conf_ctrl)

    check.is_not_none(edit_comp.help.html_help.value)
    check.is_not_none(edit_comp._DESCRIPTION)
    check.is_not_none(edit_comp._COMP_PATH)
    check.greater_equal(len(edit_comp._HELP_URI), 1)

    with pytest.raises(Exception) as err:
        edit_comp.controls["cloud"].value = ["no-cloud"]  # invalid item
    check.equal(err.typename, "TraitError")
    with pytest.raises(Exception) as err:
        edit_comp.controls["auth_methods"].value = ["invalid"]  # invalid item
    check.equal(err.typename, "TraitError")
    edit_comp.btn_save.click()

    results = mp_conf_ctrl.validate_setting(f"{edit_comp._COMP_PATH}")
    check.equal(len(results), 0)

    edit_comp.controls["cloud"].value = "usgov"
    edit_comp.controls["auth_methods"].value = ["cli", "interactive"]
    edit_comp.btn_save.click()

    results = mp_conf_ctrl.validate_setting(f"{edit_comp._COMP_PATH}")
    check.equal(len(results), 0)

    new_settings = edit_comp.mp_controls.get_value("Azure")
    check.equal(new_settings["cloud"], "usgov")
    check.equal(new_settings["auth_methods"], ["cli", "interactive"])


@patch(KV_SEC_CLIENT_PATCH)
def test_otherproviders_editor(kv_sec, mp_conf_ctrl):
    """Other providers item edit."""
    edit_comp = CEOtherProviders(mp_controls=mp_conf_ctrl)
    edit_comp.select_item.label = "GeoIPLite"
    provider = edit_comp.select_item.label
    # get the control for this provider
    ctrl_path = f"OtherProviders.{provider}.Args.AuthKey"
    arg_ctrl = mp_conf_ctrl.get_control(ctrl_path)

    arg_ctrl.rb_store_type.value = STORE_ENV_VAR
    arg_ctrl.txt_val.value = "test_var"
    os.environ["test_var"] = "test_value"

    edit_comp.edit_buttons.btn_save.click()
    args_settings = edit_comp.settings["GeoIPLite"]["Args"]["AuthKey"]
    check.is_in("EnvironmentVar", args_settings)
    check.equal("test_var", args_settings["EnvironmentVar"])

    arg_ctrl.btn_add_kv_secret.click()
    check.is_true(arg_ctrl.txt_val.disabled)
    check.equal(arg_ctrl.txt_val.value, "")
    set_secret, ss_args, _ = kv_sec.mock_calls[1]
    check.equal(set_secret, "().set_secret")
    check.equal(ss_args[0], f"OtherProviders-{provider}-Args-AuthKey")
    check.equal(ss_args[1], "test_value")
    check.equal(arg_ctrl.rb_store_type.value, STORE_KEYVAULT)

    edit_comp.edit_buttons.btn_save.click()
    args_settings = edit_comp.settings["GeoIPLite"]["Args"]["AuthKey"]
    check.is_in("KeyVault", args_settings)
    check.is_none(args_settings["KeyVault"])


_DATA_PROVIDER_PARAMS = [
    "Splunk-prod",
    "Splunk-preprod",
    "Sumologic",
    "Sumologic-europe",
    "Sumologic-northamerica",
]


@pytest.mark.parametrize("test_opt", _DATA_PROVIDER_PARAMS)
def test_dataprov_instances(test_opt, mp_conf_ctrl):
    edit_comp = CEDataProviders(mp_controls=mp_conf_ctrl)

    print(f"Testing {edit_comp.__class__.__name__}, {test_opt}")
    opts = edit_comp.select_item.options
    n_opts = len(opts)

    # If this control has an options list - select the first of these
    instance_case = "-" in test_opt
    prov_name, instance = test_opt.split("-") if instance_case else (test_opt, None)
    select_item = f"{prov_name}-{instance}" if instance_case else prov_name

    prov_opts = getattr(edit_comp, "prov_options", None)
    if prov_opts and prov_opts.options:
        edit_comp.prov_options.value = prov_name

    # If there is an existing item, delete this
    if _is_current_option(prov_name, edit_comp.select_item):
        edit_comp.select_item.label = prov_name
        edit_comp.edit_buttons.btn_del.click()
        n_opts -= 1

    # Add a new one
    edit_comp.edit_buttons.btn_add.click()
    # add the instance name
    if instance_case:
        edit_comp.text_prov_instance.value = instance
    # Save the current item
    edit_comp.edit_buttons.btn_save.click()
    check.equal(len(edit_comp.select_item.options), n_opts + 1, "Item added")
    if instance_case:
        check.equal(
            edit_comp.text_prov_instance.value, instance, "Instance name populated"
        )
    check.is_in(
        edit_comp.select_item.label, select_item, "Instance name populated in select"
    )

    if prov_opts and prov_opts.options:
        edit_comp.prov_options.value = prov_name
        edit_comp.edit_buttons.btn_add.click()
        if instance_case:
            # duplicates OK for instances because path renamed
            check.equal(
                len(edit_comp.select_item.options), n_opts + 2, "Dup item not added"
            )
        else:
            # check that we didn't add a duplicate
            check.equal(
                len(edit_comp.select_item.options), n_opts + 1, "Dup item not added"
            )

    # delete whatever we've just added
    edit_comp.edit_buttons.btn_del.click()
    expected_opts = n_opts + 1 if instance_case else n_opts
    check.equal(len(edit_comp.select_item.options), expected_opts, "New item deleted")<|MERGE_RESOLUTION|>--- conflicted
+++ resolved
@@ -247,7 +247,6 @@
     # get the control for this provider
     ctrl_path = f"TIProviders.{provider}.Args.AuthKey"
     arg_ctrl = mp_conf_ctrl.get_control(ctrl_path)
-
     arg_ctrl.rb_store_type.value = STORE_ENV_VAR
     arg_ctrl.txt_val.value = "test_var"
     os.environ["test_var"] = "test_value"
@@ -301,10 +300,6 @@
     ctrl.value = "40dcc8bf-0478-4f3b-b275-ed0a94f2c013"
     ctrl = _get_named_control(edit_comp, "TenantId")
     ctrl.value = "40dcc8bf-0478-4f3b-b275-ed0a94f2c013"
-<<<<<<< HEAD
-
-=======
->>>>>>> aa3d5ae0
     edit_comp.edit_buttons.btn_save.click()
     result, _ = _validate_ws(new_ws, mp_conf_ctrl, edit_comp._COMP_PATH)
     check.is_true(result)
